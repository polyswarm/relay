use ethabi::Token;
use std::fmt;
use tokio_core::reactor;
use web3::contract::tokens::Tokenize;
use web3::futures::prelude::*;
use web3::futures::sync::mpsc;
use web3::futures::try_ready;
use web3::types::{BlockId, BlockNumber, H256, U64};
use web3::DuplexTransport;

use crate::eth::transaction::SendTransaction;
use crate::extensions::flushed::Flushed;
use crate::extensions::timeout::Timeout;
use crate::relay::Network;

/// Represents a block on the sidechain to be anchored to the homechain
#[derive(Debug, Copy, Clone, PartialEq, Eq)]
pub struct Anchor {
    block_hash: H256,
    block_number: U64,
}

impl Anchor {
    ///Returns a ProcessAnchor Future to post the anchor to the ERC20Relay contract
    ///
    /// # Arguments
    ///
    /// * `target` - Network to post the anchor
    fn process<T: DuplexTransport + 'static>(&self, target: &Network<T>) -> Box<dyn Future<Item = (), Error = ()>> {
        info!("anchoring block {} to {:?}", self, target.network_type);
        Box::new(SendTransaction::new(target, "anchor", self, target.retries).or_else(|_| Ok(())))
    }
}

impl Tokenize for Anchor {
    fn into_tokens(self) -> Vec<Token> {
        vec![
            Token::FixedBytes(self.block_hash.0.to_vec()),
            Token::Uint(self.block_number.as_u64().into()),
        ]
    }
}

impl fmt::Display for Anchor {
    fn fmt(&self, f: &mut fmt::Formatter<'_>) -> fmt::Result {
        write!(f, "(#{}, hash: {:?})", self.block_number, self.block_hash)
    }
}

/// Future to handle the Stream of anchors & post them to the chain
pub struct HandleAnchors<T: DuplexTransport + 'static> {
    source: Network<T>,
    target: Network<T>,
    stream: FindAnchors,
    handle: reactor::Handle,
}

impl<T: DuplexTransport + 'static> HandleAnchors<T> {
    /// Returns a newly created HandleAnchors Future
    ///
    /// # Arguments
    ///
    /// * `source` - Network where the block headers are captured
    /// * `target` - Network where the headers will be anchored
    /// * `handle` - Handle to spawn new futures
    pub fn new(source: &Network<T>, target: &Network<T>, handle: &reactor::Handle) -> Self {
        let handle = handle.clone();
        let source = source.clone();
        let target = target.clone();
        let stream = FindAnchors::new(&source, &handle);
<<<<<<< HEAD
        HandleAnchors { target, stream, handle }
=======
        HandleAnchors {
            source,
            target,
            stream,
            handle,
        }
>>>>>>> 36ebfaf2
    }
}

impl<T: DuplexTransport + 'static> Future for HandleAnchors<T> {
    type Item = ();
    type Error = ();
    fn poll(&mut self) -> Poll<Self::Item, Self::Error> {
        loop {
            let anchor = try_ready!(self.stream.poll());
            match anchor {
                Some(a) => {
                    match self.source.flushed.read() {
                        Ok(lock) => {
                            if lock.is_some() {
                                return Ok(Async::Ready(()));
                            }
                        }
                        Err(e) => {
                            error!("error acquiring flush event lock: {:?}", e);
                            return Err(());
                        }
                    };
                    self.handle.spawn(a.process(&self.target));
                }
                None => {
                    return Ok(Async::Ready(()));
                }
            };
        }
    }
}

/// Stream of block headers on one chain to be posted to the other
pub struct FindAnchors(mpsc::UnboundedReceiver<Anchor>);

impl FindAnchors {
    /// Returns a newly created FindAnchors Future
    ///
    /// # Arguments
    ///
    /// * `source` - Network where the block headers are found
    /// * `handle` - Handle to spawn new futures
    pub fn new<T: DuplexTransport + 'static>(source: &Network<T>, handle: &reactor::Handle) -> Self {
        let (tx, rx) = mpsc::unbounded();
        let future = {
            let network_type = source.network_type;
            let anchor_frequency = source.anchor_frequency;
            let confirmations = source.confirmations;
            let h = handle.clone();
            let handle = handle.clone();
            let web3 = source.web3.clone();
            let timeout = source.timeout;
            let flushed = source.flushed.clone();

            source
                .web3
                .eth_subscribe()
                .subscribe_new_heads()
                .flushed(&flushed)
                .timeout(timeout, &h)
                .for_each(move |head| {
                    head.number.map_or_else(
                        || {
                            warn!("no block number in block head event on {:?}", network_type);
                            Ok(())
                        },
                        |block_number| {
                            let tx = tx.clone();

                            match block_number.checked_rem(anchor_frequency.into()).map(|u| u.low_u64()) {
                                Some(c) if c == confirmations => {
                                    let block_id = BlockId::Number(BlockNumber::Number(block_number - confirmations));

                                    handle.spawn(
                                        web3.eth()
                                            .block(block_id)
                                            .and_then(move |block| match block {
                                                Some(b) => {
                                                    if b.number.is_none() {
                                                        warn!("no block number in anchor block on {:?}", network_type);
                                                        return Ok(());
                                                    }

                                                    if b.hash.is_none() {
                                                        warn!("no block hash in anchor block on {:?}", network_type);
                                                        return Ok(());
                                                    }

                                                    let block_hash: H256 = b.hash.unwrap();
                                                    let block_number: U64 = b.number.unwrap();

                                                    let anchor = Anchor {
                                                        block_hash,
                                                        block_number,
                                                    };

                                                    info!(
                                                        "anchor block confirmed, anchoring on {:?}: {}",
                                                        network_type, &anchor
                                                    );

                                                    tx.unbounded_send(anchor).unwrap();
                                                    Ok(())
                                                }
                                                None => {
                                                    warn!(
                                                        "no block found for anchor confirmations on {:?}",
                                                        network_type
                                                    );
                                                    Ok(())
                                                }
                                            })
                                            .or_else(move |e| {
                                                error!(
                                                    "error waiting for anchor confirmations on {:?}: {:?}",
                                                    network_type, e
                                                );
                                                Ok(())
                                            }),
                                    );
                                }
                                _ => (),
                            };

                            Ok(())
                        },
                    )
                })
                .map_err(move |e| {
                    error!("error in anchor stream on {:?}: {:?}", network_type, e);
                })
        };

        handle.spawn(future);
        FindAnchors(rx)
    }
}

impl Stream for FindAnchors {
    type Item = Anchor;
    type Error = ();
    fn poll(&mut self) -> Poll<Option<Self::Item>, Self::Error> {
        self.0.poll()
    }
}<|MERGE_RESOLUTION|>--- conflicted
+++ resolved
@@ -68,16 +68,12 @@
         let source = source.clone();
         let target = target.clone();
         let stream = FindAnchors::new(&source, &handle);
-<<<<<<< HEAD
-        HandleAnchors { target, stream, handle }
-=======
         HandleAnchors {
             source,
             target,
             stream,
             handle,
         }
->>>>>>> 36ebfaf2
     }
 }
 
