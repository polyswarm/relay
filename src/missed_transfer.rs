--- conflicted
+++ resolved
@@ -57,11 +57,7 @@
                                 }
                                 let to = block.as_u64() - confirmations - LOOKBACK_LEEWAY;
                                 info!(
-<<<<<<< HEAD
-                                    "looking for logs between {} and {} on {:?}",
-=======
                                     "checking logs between {} and {} on {:?}",
->>>>>>> b9b1084e
                                     from,
                                     to,
                                     network_type,
