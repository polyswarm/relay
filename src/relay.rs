--- conflicted
+++ resolved
@@ -352,90 +352,4 @@
         }
         potential_gas_price
     }
-<<<<<<< HEAD
-}
-
-/// TimeoutStream adds a timeout to an existing Stream.
-/// returns Err if too much time has passed since the last object from the stream
-pub struct TimeoutStream<I> {
-    stream: Box<Stream<Item = I, Error = web3::Error>>,
-    duration: Duration,
-    timeout: reactor::Timeout,
-}
-
-impl<I> TimeoutStream<I> {
-    /// Returns a newly created TimeoutStream Stream
-    ///
-    /// # Arguments
-    ///
-    /// * `stream` - Boxed stream to timeout
-    /// * `duration` - Duration of time to trigger the timeout
-    /// * `handle` - Handle to create a reactor::Timeout Future
-    pub fn new(
-        stream: Box<Stream<Item = I, Error = web3::Error>>,
-        duration: Duration,
-        handle: &reactor::Handle,
-    ) -> Result<Self, ()> {
-        let timeout = reactor::Timeout::new(duration, handle).map_err(move |e| {
-            error!("error creating timeout: {:?}", e);
-        })?;
-        Ok(TimeoutStream {
-            stream,
-            duration,
-            timeout,
-        })
-    }
-}
-
-impl<I> Stream for TimeoutStream<I> {
-    type Item = I;
-    type Error = web3::Error;
-
-    /// Returns Items from the stream, or Err if timed out
-    fn poll(&mut self) -> Poll<Option<Self::Item>, Self::Error> {
-        match self.stream.poll() {
-            Ok(Async::NotReady) => match self.timeout.poll() {
-                Ok(Async::Ready(_)) => Err(web3::Error::from_kind(ErrorKind::Msg(
-                    "Ethereum connection unavailable".to_string(),
-                ))),
-                Ok(Async::NotReady) => Ok(Async::NotReady),
-                Err(_) => Err(web3::Error::from_kind(ErrorKind::Msg("Timeout broken".to_string()))),
-            },
-            Ok(Async::Ready(Some(msg))) => {
-                let mut at = Instant::now();
-                at = at.add(self.duration);
-                self.timeout.reset(at);
-                Ok(Async::Ready(Some(msg)))
-            }
-            Ok(Async::Ready(None)) => Ok(Async::Ready(None)),
-            Err(e) => Err(e),
-        }
-    }
-}
-
-/// Trait to add to any Stream for creating a TimeoutStream via timeout()
-pub trait Timeout<I> {
-    ///Returns a TimeoutStream that wraps the existing stream
-    ///
-    /// # Arguments
-    ///
-    /// * `self` - Existing Stream that this is added to. Consumes self.
-    /// * `duration` - Time in seconds to trigger a timeout
-    /// # `handle` - Tokio reactor::Handle for Creating Timeout Future
-    fn timeout(self, duration: u64, handle: &reactor::Handle) -> Result<TimeoutStream<I>, ()>;
-}
-
-/// Add Timeout trait to SubscribtionStream, which is returned by web3.eth_subscribe()
-impl<T, I> Timeout<I> for SubscriptionStream<T, I>
-where
-    T: DuplexTransport + 'static,
-    I: serde::de::DeserializeOwned + 'static,
-{
-    fn timeout(self, duration: u64, handle: &reactor::Handle) -> Result<TimeoutStream<I>, ()> {
-        let timeout = Duration::from_secs(duration);
-        let handle = handle.clone();
-        TimeoutStream::new(Box::new(self), timeout, &handle)
-    }
-=======
->>>>>>> afb535c1
 }